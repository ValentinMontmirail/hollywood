--- conflicted
+++ resolved
@@ -23,9 +23,6 @@
 	}
 }
 
-<<<<<<< HEAD
-// Remove deletes a Processer from the registry using its PID.
-=======
 // GetPID returns the process id associated for the given kind and its id.
 // GetPID returns nil if the process was not found.
 func (r *Registry) GetPID(kind, id string) *PID {
@@ -36,8 +33,7 @@
 	return nil
 }
 
-// Remove removes the given PID from the registry.
->>>>>>> 87b55a88
+// Remove deletes a Processer from the registry using its PID.
 func (r *Registry) Remove(pid *PID) {
 	r.mu.Lock()
 	defer r.mu.Unlock()
